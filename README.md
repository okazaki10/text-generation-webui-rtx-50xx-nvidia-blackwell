--- conflicted
+++ resolved
@@ -139,13 +139,9 @@
 | `--load-in-8bit`  | Load the model with 8-bit precision.|
 | `--auto-devices` | Automatically split the model across the available GPU(s) and CPU.|
 | `--disk` | If the model is too large for your GPU(s) and CPU combined, send the remaining layers to the disk. |
-<<<<<<< HEAD
 | `--disk-cache-dir DISK_CACHE_DIR` | If you want to specify the drive or folder for offloading to disk, specify the **full path** of your folder here. (Unless you just want to rename your cache folder) |
-| `--max-gpu-memory MAX_GPU_MEMORY` | Maximum memory in GiB to allocate to the GPU when loading the model. This is useful if you get out of memory errors while trying to generate text. Must be an integer number. |
-| `--max-cpu-mem MAX_CPU_MEMORY`    | Maximum memory in GiB to allocate to the CPU when offloading the model to ram. This parameter defaults to 99GiB. |
-=======
 | `--gpu-memory GPU_MEMORY` | Maximum memory in GiB to allocate to the GPU when loading the model. This is useful if you get out of memory errors while trying to generate text. Must be an integer number. |
->>>>>>> faaafe7c
+| `--max-cpu-mem MAX_CPU_MEMORY`    | Maximum memory in GiB to allocate to the CPU when offloading the model to RAM. This parameter defaults to 99GiB. |
 | `--no-stream`   | Don't stream the text output in real time. This slightly improves the text generation performance.|
 | `--settings SETTINGS_FILE` | Load the default interface settings from this json file. See `settings-template.json` for an example.|
 | `--listen`   | Make the web UI reachable from your local network.|
